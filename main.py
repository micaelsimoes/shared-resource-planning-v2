import os
import sys
import getopt
from shared_resources_planning import SharedResourcesPlanning


# ======================================================================================================================
#  Read Execution Arguments
# ======================================================================================================================
def print_help_message():
    print('\nShared Resources Planning Tool usage:')
    print('\n Usage: main.py [OPTIONS]')
    print('\n Options:')
    print('   {:25}  {}'.format('-d, --test_case=', 'Directory of the Test Case to be run (located inside "data" directory)'))
    print('   {:25}  {}'.format('-f, --specification_file=', 'Specification file of the Test Case to be run (located inside the "test_case" directory)'))
    print('   {:25}  {}'.format('-h, --help', 'Help. Displays this message'))


def read_execution_arguments(argv):

    test_case_dir = str()
    spec_filename = str()

    try:
        opts, args = getopt.getopt(argv, 'hd:f:', ['help', 'test_case=', 'specification_file='])
    except getopt.GetoptError:
        print_help_message()
        sys.exit(2)

    if not argv or not opts:
        print_help_message()
        sys.exit()

    for opt, arg in opts:
        if opt in ('-h', '--help'):
            print_help_message()
            sys.exit()
        elif opt in ('-d', '--dir'):
            test_case_dir = arg
        elif opt in ('-f', '--file'):
            spec_filename = arg

    if not test_case_dir or not spec_filename:
        print('Shared Resource Planning Tool usage:')
        print('\tmain.py -d <test_case> -f <specification_file>')
        sys.exit()

    return spec_filename, test_case_dir


# ======================================================================================================================
#  Shared Resources Planning
# ======================================================================================================================
def shared_resources_planning(working_directory, specification_filename):

    print('==========================================================================================================')
    print('                                    SHARED RESOURCES PLANNING (w/ ESSO)                                   ')
    print('==========================================================================================================')

    planning_problem = SharedResourcesPlanning(working_directory, specification_filename)
    planning_problem.read_planning_problem()
    #planning_problem.plot_diagram()
    #planning_problem.run_planning_problem()

    '''
    candidate_solution = planning_problem.get_initial_candidate_solution()
    planning_problem.run_operational_planning(candidate_solution=candidate_solution, print_results=True, debug_flag=False)
<<<<<<< HEAD
    #planning_problem.run_planning_problem()

=======
>>>>>>> e286b571
    '''

    transmission_network = planning_problem.transmission_network
    candidate_solution = planning_problem.get_initial_candidate_solution()
    transmission_network.update_data_with_candidate_solution(candidate_solution['total_capacity'])
    tn_model = transmission_network.build_model()
    results = transmission_network.optimize(tn_model)
    processed_results = transmission_network.process_results(tn_model, results)
    transmission_network.write_optimization_results_to_excel(processed_results)

    distribution_networks = planning_problem.distribution_networks
    candidate_solution = planning_problem.get_initial_candidate_solution()
    for node_id in distribution_networks:
        distribution_network = distribution_networks[node_id]
        distribution_network.update_data_with_candidate_solution(candidate_solution['total_capacity'])
        dn_model = distribution_network.build_model()
        results = distribution_network.optimize(dn_model)
        processed_results = distribution_network.process_results(dn_model, results)
        distribution_network.write_optimization_results_to_excel(processed_results)

    candidate_solution = planning_problem.get_initial_candidate_solution()
    esso_model = planning_problem.shared_ess_data.build_subproblem()
    planning_problem.shared_ess_data.update_model_with_candidate_solution(esso_model, candidate_solution['investment'])
    results = planning_problem.shared_ess_data.optimize(esso_model)
    planning_problem.shared_ess_data.write_optimization_results_to_excel(esso_model)

    print('==========================================================================================================')
    print('                                                 END                                                      ')
    print('==========================================================================================================')


# ======================================================================================================================
#  Main
# ======================================================================================================================
if __name__ == '__main__':
    filename, test_case = read_execution_arguments(sys.argv[1:])
    directory = os.path.join(os.getcwd(), 'data', test_case)
    shared_resources_planning(directory, filename)<|MERGE_RESOLUTION|>--- conflicted
+++ resolved
@@ -60,18 +60,21 @@
     planning_problem = SharedResourcesPlanning(working_directory, specification_filename)
     planning_problem.read_planning_problem()
     #planning_problem.plot_diagram()
+
+    '''
+    candidate_solution = planning_problem.get_initial_candidate_solution()
+    esso_model = planning_problem.shared_ess_data.build_subproblem()
+    planning_problem.shared_ess_data.update_model_with_candidate_solution(esso_model, candidate_solution['investment'])
+    results = planning_problem.shared_ess_data.optimize(esso_model)
+    planning_problem.shared_ess_data.write_optimization_results_to_excel(esso_model)
+    '''
+
+    candidate_solution = planning_problem.get_initial_candidate_solution()
+    planning_problem.run_operational_planning(candidate_solution=candidate_solution, print_results=True, debug_flag=False)
+
     #planning_problem.run_planning_problem()
 
     '''
-    candidate_solution = planning_problem.get_initial_candidate_solution()
-    planning_problem.run_operational_planning(candidate_solution=candidate_solution, print_results=True, debug_flag=False)
-<<<<<<< HEAD
-    #planning_problem.run_planning_problem()
-
-=======
->>>>>>> e286b571
-    '''
-
     transmission_network = planning_problem.transmission_network
     candidate_solution = planning_problem.get_initial_candidate_solution()
     transmission_network.update_data_with_candidate_solution(candidate_solution['total_capacity'])
@@ -79,7 +82,9 @@
     results = transmission_network.optimize(tn_model)
     processed_results = transmission_network.process_results(tn_model, results)
     transmission_network.write_optimization_results_to_excel(processed_results)
+    '''
 
+    '''
     distribution_networks = planning_problem.distribution_networks
     candidate_solution = planning_problem.get_initial_candidate_solution()
     for node_id in distribution_networks:
@@ -89,12 +94,7 @@
         results = distribution_network.optimize(dn_model)
         processed_results = distribution_network.process_results(dn_model, results)
         distribution_network.write_optimization_results_to_excel(processed_results)
-
-    candidate_solution = planning_problem.get_initial_candidate_solution()
-    esso_model = planning_problem.shared_ess_data.build_subproblem()
-    planning_problem.shared_ess_data.update_model_with_candidate_solution(esso_model, candidate_solution['investment'])
-    results = planning_problem.shared_ess_data.optimize(esso_model)
-    planning_problem.shared_ess_data.write_optimization_results_to_excel(esso_model)
+    '''
 
     print('==========================================================================================================')
     print('                                                 END                                                      ')
